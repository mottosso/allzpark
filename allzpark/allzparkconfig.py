"""The Allzpark configuration file

Copy this onto your local drive and make modifications.
Anything not specified in your copy is inherited from here.

ALLZPARK_CONFIG_FILE=/path/to/allzparkconfig.py

"""

import os as __os


# Load this profile on startup.
# Defaults to the first available from `profiles`
startup_profile = ""  # (optional)

# Pre-select this application in the list of applications,
# if it exists in the startup profile.
startup_application = ""  # (optional)

# Default filter, editable via the Preferences page
exclude_filter = "*.beta"

# Where to go when clicking the logo
help_url = "https://allzpark.com"


def profiles():
    """Return list of profiles

    This function is called asynchronously, and is suitable
    for making complex filesystem or database queries.
    Can also be a variable of type tuple or list

    """

    try:
        return __os.listdir(__os.path.expanduser("~/profiles"))
    except IOError:
        return []


def applications():
    """Return list of applications

    Applications are typically provided by the profile,
    this function is called when "Show all apps" is enabled.

    """

    return []


def applications_from_package(variant):
    """Return applications relative `variant`

    Returns:
        list of strings: E.g. ['appA', 'appB==2019']

    """

    from . import _rezapi as rez

    # May not be defined
    requirements = variant.requires or []

    apps = list(
        str(req)
        for req in requirements
        if req.weak
    )

    return apps


def metadata_from_package(variant):
    """Return metadata relative `variant`

    Blocking call, during change of profile.

    IMPORTANT: this function must return at least the
        members part of the original function, else the program
        will not function. Very few safeguards are put in place
        in favour of performance.

    Arguments:
        variant (rez.packages_.Variant): Package from which to retrieve data

    Returns:
        dict: See function for values and types

    """

    data = getattr(variant, "_data", {})

    return dict(data, **{

        # Guaranteed keys, with default values
        "label": data.get("label", variant.name),
        "background": data.get("background"),
        "icon": data.get("icon", ""),
        "hidden": data.get("hidden", False),
    })


def themes():
    """Allzpark GUI theme list provider

    This will only be called once on startup.

    Each theme in list is a dict object, for example:

    {
        "name": "theme_name",
        "source": "my_style.css",
        "keywords": {"base-tone": "red", "res": "path-to-icons"},
    }

    * `name` is the theme name, this is required.
    * `source` can be a file path or plain css code, this is required.
    * `keywords` is optional, must be dict type if provided, will be
        used to string format the css code.

    Returns:
        list

    """
    return []


<<<<<<< HEAD
def application_parent_environment():
    """Application's launching environment

    You may want to set this so the application won't be inheriting current
    environment which is used to launch Allzpark. E.g. when Allzaprk is
    launched from a Rez resolved context.

    But if using bleeding-rez, and `config.inherit_parent_environment` is
    set to False, config will be respected and this will be ignored.

    Returns:
        dict

    """
    return None
=======
def subprocess_encoding():
    """Codec that should be used to decode subprocess stdout/stderr

    See https://docs.python.org/3/library/codecs.html#standard-encodings

    Returns:
        str: name of codec

    """
    # nerdvegas/rez sets `encoding='utf-8'` when `universal_newlines=True` and
    # `encoding` is not in Popen kwarg.
    return "utf-8"


def unicode_decode_error_handler():
    """Error handler for handling UnicodeDecodeError in subprocess

    See https://docs.python.org/3/library/codecs.html#error-handlers

    Returns:
        str: name of registered error handler

    """
    import codecs
    import locale

    def decode_with_preferred_encoding(exception):
        encoding = locale.getpreferredencoding(do_setlocale=False)
        invalid_bytes = exception.object[exception.start:]

        text = invalid_bytes.decode(encoding,
                                    # second fallback
                                    errors="backslashreplace")

        return text, len(exception.object)

    handler_name = "decode_with_preferred_encoding"
    try:
        codecs.lookup_error(handler_name)
    except LookupError:
        codecs.register_error(handler_name, decode_with_preferred_encoding)

    return handler_name
>>>>>>> 43655aa4
<|MERGE_RESOLUTION|>--- conflicted
+++ resolved
@@ -128,7 +128,6 @@
     return []
 
 
-<<<<<<< HEAD
 def application_parent_environment():
     """Application's launching environment
 
@@ -144,7 +143,8 @@
 
     """
     return None
-=======
+
+
 def subprocess_encoding():
     """Codec that should be used to decode subprocess stdout/stderr
 
@@ -187,5 +187,4 @@
     except LookupError:
         codecs.register_error(handler_name, decode_with_preferred_encoding)
 
-    return handler_name
->>>>>>> 43655aa4
+    return handler_name